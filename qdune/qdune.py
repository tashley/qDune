--- conflicted
+++ resolved
@@ -17,11 +17,9 @@
 
     def __init__(self, datadir):
         """ Instantiates a multibeam raw data object """
-<<<<<<< HEAD
+
         print('\rStatus: Verifying Data', end = "\t\t\t\r")
-=======
-        print('\rStatus: Verifying Data', end = "\r")
->>>>>>> 5cb95c75
+
         self.datadir = datadir
 
         # Load file info and verify data validity
@@ -244,11 +242,7 @@
         # For every survey
         self.Zarr = np.empty((nt, ny, nx), 'float')
         for i in range(nt):
-<<<<<<< HEAD
             print('\rStatus: Gridding Survey {0}/{1}'.format(i+1, nt), end = "\t\t\t\r")
-=======
-            print('\rStatus: Gridding Survey {0}/{1}'.format(i+1, nt), end = "\r")
->>>>>>> 5cb95c75
             # if the raster file already exists:
             if self.rpaths[i] in self.completed:
                 # Load completed raster
@@ -408,11 +402,7 @@
 
         for t in range(nt):
             print('\rStatus: Calculating Lc and Hc (Survey {0}/{1})'.format(t+1, nt),
-<<<<<<< HEAD
                   end = "\t\t\t\r")
-=======
-                  end = "\r")
->>>>>>> 5cb95c75
             for y in range(ny):
                 signal = Zwin[t,y]
                 nans, x = self._nan_helper(signal)
@@ -448,11 +438,8 @@
         [nt, ny, _] = z.shape
         disp = np.empty((nt, nt, ny), 'float')
         for t1 in range(nt):
-<<<<<<< HEAD
             print('\rStatus: Calculating Bedform Displacements {0}/{1}'.format(t1+1, nt), end = "\t\t\t\r")
-=======
-            print('\rStatus: Calculating Bedform Displacements {0}/{1}'.format(t1+1, nt), end = "\r")
->>>>>>> 5cb95c75
+
             for t2 in range(nt):
                 for y in range(ny):
                     d, corr = self._xcorrf(z[t1,y], z[t2, y], dx)
@@ -515,11 +502,7 @@
         Vc = np.empty((nt, ny), 'float')
         r2 = np.empty_like(Vc)
         for t1 in range(nt):
-<<<<<<< HEAD
             print('\rStatus: Performing Velocity Regression {0}/{1}'.format(t1+1, nt), end = "\t\t\t\r")
-=======
-            print('\rStatus: Performing Velocity Regression {0}/{1}'.format(t1+1, nt), end = "\r")
->>>>>>> 5cb95c75
             for y in range(ny):
                 d_x = disp[t1,:,y].flatten()
                 d_t = deltat[t1,:].flatten()
